import functools
from collections import deque
from heapq import heapify, heappop, heappush
from typing import (
    AbstractSet,
    Callable,
    Dict,
    Iterable,
    Iterator,
    Mapping,
    NamedTuple,
    Optional,
    Sequence,
    Set,
    Union,
    cast,
)

import toposort

import dagster._check as check
from dagster._core.errors import DagsterInvalidInvocationError, DagsterInvariantViolationError
from dagster._core.selector.subset_selector import DependencyGraph, generate_asset_dep_graph

from .assets import AssetsDefinition
from .events import AssetKey, AssetKeyPartitionKey
from .freshness_policy import FreshnessPolicy
from .partition import PartitionsDefinition
from .partition_mapping import PartitionMapping, infer_partition_mapping
from .source_asset import SourceAsset
from .time_window_partitions import TimeWindowPartitionsDefinition


class AssetGraph:
    def __init__(
        self,
        asset_dep_graph: DependencyGraph,
        source_asset_keys: AbstractSet[AssetKey],
        partitions_defs_by_key: Mapping[AssetKey, Optional[PartitionsDefinition]],
        partition_mappings_by_key: Mapping[AssetKey, Optional[Mapping[AssetKey, PartitionMapping]]],
        group_names_by_key: Mapping[AssetKey, Optional[str]],
        freshness_policies_by_key: Mapping[AssetKey, Optional[FreshnessPolicy]],
        required_multi_asset_sets_by_key: Optional[Mapping[AssetKey, AbstractSet[AssetKey]]],
    ):
        self._asset_dep_graph = asset_dep_graph
        self._source_asset_keys = source_asset_keys
        self._partitions_defs_by_key = partitions_defs_by_key
        self._partition_mappings_by_key = partition_mappings_by_key
        self._group_names_by_key = group_names_by_key
        self._freshness_policies_by_key = freshness_policies_by_key
        self._required_multi_asset_sets_by_key = required_multi_asset_sets_by_key

    @property
    def asset_dep_graph(self):
        return self._asset_dep_graph

    @property
    def group_names_by_key(self):
        return self._group_names_by_key

    @property
    def source_asset_keys(self):
        return self._source_asset_keys

<<<<<<< HEAD
class AssetGraph(NamedTuple):
    asset_dep_graph: DependencyGraph
    source_asset_keys: AbstractSet[AssetKey]
    observable_source_asset_keys: AbstractSet[AssetKey]
    partitions_defs_by_key: Mapping[AssetKey, Optional[PartitionsDefinition]]
    partition_mappings_by_key: Mapping[AssetKey, Optional[Mapping[AssetKey, PartitionMapping]]]
    group_names_by_key: Mapping[AssetKey, Optional[str]]
    freshness_policies_by_key: Mapping[AssetKey, Optional[FreshnessPolicy]]
    required_multi_asset_sets_by_key: Optional[Mapping[AssetKey, AbstractSet[AssetKey]]]
=======
    @property
    def freshness_policies_by_key(self):
        return self._freshness_policies_by_key
>>>>>>> 3a11f32d

    @staticmethod
    def from_assets(all_assets: Sequence[Union[AssetsDefinition, SourceAsset]]) -> "AssetGraph":
        assets_defs = []
        source_assets = []
        observable_source_asset_keys: AbstractSet[AssetKey] = set()
        partitions_defs_by_key: Dict[AssetKey, Optional[PartitionsDefinition]] = {}
        partition_mappings_by_key: Dict[
            AssetKey, Optional[Mapping[AssetKey, PartitionMapping]]
        ] = {}
        group_names_by_key: Dict[AssetKey, Optional[str]] = {}
        freshness_policies_by_key: Dict[AssetKey, Optional[FreshnessPolicy]] = {}
        required_multi_asset_sets_by_key: Dict[AssetKey, AbstractSet[AssetKey]] = {}

        for asset in all_assets:
            if isinstance(asset, SourceAsset):
                source_assets.append(asset)
                observable_source_asset_keys |= {asset.key}
            elif isinstance(asset, AssetsDefinition):
                assets_defs.append(asset)
                partition_mappings_by_key.update(
                    {
                        key: asset._partition_mappings  # pylint: disable=protected-access
                        for key in asset.keys
                    }
                )
                partitions_defs_by_key.update({key: asset.partitions_def for key in asset.keys})
                group_names_by_key.update(asset.group_names_by_key)
                freshness_policies_by_key.update(asset.freshness_policies_by_key)
                if len(asset.keys) > 1 and not asset.can_subset:
                    for key in asset.keys:
                        required_multi_asset_sets_by_key[key] = asset.keys

            else:
                check.failed(f"Expected SourceAsset or AssetsDefinition, got {type(asset)}")
        return AssetGraph(
            asset_dep_graph=generate_asset_dep_graph(assets_defs, source_assets),
            source_asset_keys={source_asset.key for source_asset in source_assets},
            observable_source_asset_keys=observable_source_asset_keys,
            partitions_defs_by_key=partitions_defs_by_key,
            partition_mappings_by_key=partition_mappings_by_key,
            group_names_by_key=group_names_by_key,
            freshness_policies_by_key=freshness_policies_by_key,
            required_multi_asset_sets_by_key=required_multi_asset_sets_by_key,
        )

<<<<<<< HEAD
    @staticmethod
    def from_external_assets(external_asset_nodes: Sequence["ExternalAssetNode"]) -> "AssetGraph":
        upstream = {}
        downstream = {}
        source_asset_keys = set()
        observable_source_asset_keys = set()
        partitions_defs_by_key = {}
        partition_mappings_by_key: Dict[AssetKey, Dict[AssetKey, PartitionMapping]] = defaultdict(
            defaultdict
        )
        group_names_by_key = {}
        freshness_policies_by_key = {}
        asset_keys_by_atomic_execution_unit_id: Dict[str, Set[AssetKey]] = defaultdict(set)

        for node in external_asset_nodes:
            if node.is_source:
                source_asset_keys.add(node.asset_key)
                if node.is_observable:
                    observable_source_asset_keys.add(node.asset_key)
            upstream[node.asset_key] = {dep.upstream_asset_key for dep in node.dependencies}
            downstream[node.asset_key] = {dep.downstream_asset_key for dep in node.depended_by}
            for dep in node.dependencies:
                if dep.partition_mapping is not None:
                    partition_mappings_by_key[node.asset_key][
                        dep.upstream_asset_key
                    ] = dep.partition_mapping
            partitions_defs_by_key[node.asset_key] = (
                node.partitions_def_data.get_partitions_definition()
                if node.partitions_def_data
                else None
            )
            group_names_by_key[node.asset_key] = node.group_name
            freshness_policies_by_key[node.asset_key] = node.freshness_policy

            if node.atomic_execution_unit_id is not None:
                asset_keys_by_atomic_execution_unit_id[node.atomic_execution_unit_id].add(
                    node.asset_key
                )

        required_multi_asset_sets_by_key: Dict[AssetKey, AbstractSet[AssetKey]] = {}
        for _, asset_keys in asset_keys_by_atomic_execution_unit_id.items():
            if len(asset_keys) > 1:
                for asset_key in asset_keys:
                    required_multi_asset_sets_by_key[asset_key] = asset_keys

        return AssetGraph(
            asset_dep_graph={"upstream": upstream, "downstream": downstream},
            source_asset_keys=source_asset_keys,
            observable_source_asset_keys=observable_source_asset_keys,
            partitions_defs_by_key=partitions_defs_by_key,
            partition_mappings_by_key=partition_mappings_by_key,
            group_names_by_key=group_names_by_key,
            freshness_policies_by_key=freshness_policies_by_key,
            required_multi_asset_sets_by_key=required_multi_asset_sets_by_key,
        )

=======
>>>>>>> 3a11f32d
    @property
    def all_asset_keys(self) -> AbstractSet[AssetKey]:
        return self._asset_dep_graph["upstream"].keys()

    def is_observable_source_asset(self, asset_key: AssetKey) -> bool:
        return asset_key in self.observable_source_asset_keys

    def get_partitions_def(self, asset_key: AssetKey) -> Optional[PartitionsDefinition]:
        return self._partitions_defs_by_key.get(asset_key)

    def get_partition_mapping(
        self, asset_key: AssetKey, in_asset_key: AssetKey
    ) -> PartitionMapping:
        partitions_def = self.get_partitions_def(asset_key)
        partition_mappings = self._partition_mappings_by_key.get(asset_key) or {}
        return infer_partition_mapping(partition_mappings.get(in_asset_key), partitions_def)

    def is_partitioned(self, asset_key: AssetKey) -> bool:
        return self.get_partitions_def(asset_key) is not None

    def have_same_partitioning(self, asset_key1: AssetKey, asset_key2: AssetKey) -> bool:
        """Returns whether the given assets have the same partitions definition"""
        return self.get_partitions_def(asset_key1) == self.get_partitions_def(asset_key2)

    def get_children(self, asset_key: AssetKey) -> AbstractSet[AssetKey]:
        """Returns all assets that depend on the given asset"""
        return self._asset_dep_graph["downstream"][asset_key]

    def get_parents(self, asset_key: AssetKey) -> AbstractSet[AssetKey]:
        """Returns all assets that the given asset depends on"""
        return self._asset_dep_graph["upstream"][asset_key]

    def get_children_partitions(
        self, asset_key: AssetKey, partition_key: Optional[str] = None
    ) -> AbstractSet[AssetKeyPartitionKey]:
        """
        Returns every partition in every of the given asset's children that depends on the given
        partition of that asset.
        """
        result = set()
        for child_asset_key in self.get_children(asset_key):
            if self.is_partitioned(child_asset_key):
                for child_partition_key in self.get_child_partition_keys_of_parent(
                    partition_key, asset_key, child_asset_key
                ):
                    result.add(AssetKeyPartitionKey(child_asset_key, child_partition_key))
            else:
                result.add(AssetKeyPartitionKey(child_asset_key))
        return result

    def get_child_partition_keys_of_parent(
        self,
        parent_partition_key: Optional[str],
        parent_asset_key: AssetKey,
        child_asset_key: AssetKey,
    ) -> Sequence[str]:
        """
        Converts a partition key from one asset to the corresponding partition keys in a downstream
        asset. Uses the existing partition mapping between the child asset and the parent asset.
        Args:
            parent_partition_key (Optional[str]): The partition key to convert.
            parent_asset_key (AssetKey): The asset key of the upstream asset, which the provided
                partition key belongs to.
            child_asset_key (AssetKey): The asset key of the downstream asset. The provided partition
                key will be mapped to partitions within this asset.
        Returns:
            Sequence[str]: A list of the corresponding downstream partitions in child_asset_key that
                partition_key maps to.
        """
        child_partitions_def = self.get_partitions_def(child_asset_key)
        parent_partitions_def = self.get_partitions_def(parent_asset_key)

        if child_partitions_def is None:
            raise DagsterInvalidInvocationError(
                f"Asset key {child_asset_key} is not partitioned. Cannot get partition keys."
            )
        if parent_partition_key is None:
            return child_partitions_def.get_partition_keys()

        if parent_partitions_def is None:
            raise DagsterInvalidInvocationError(
                "Parent partition key provided, but parent asset is not partitioned."
            )

        partition_mapping = self.get_partition_mapping(child_asset_key, parent_asset_key)
        child_partitions_subset = partition_mapping.get_downstream_partitions_for_partitions(
            parent_partitions_def.empty_subset().with_partition_keys([parent_partition_key]),
            downstream_partitions_def=child_partitions_def,
        )

        return list(child_partitions_subset.get_partition_keys())

    def get_parents_partitions(
        self, asset_key: AssetKey, partition_key: Optional[str] = None
    ) -> AbstractSet[AssetKeyPartitionKey]:
        """
        Returns every partition in every of the given asset's parents that the given partition of
        that asset depends on.
        """
        result = set()
        for parent_asset_key in self.get_parents(asset_key):
            if self.is_partitioned(parent_asset_key):
                for parent_partition_key in self.get_parent_partition_keys_for_child(
                    partition_key, parent_asset_key, asset_key
                ):
                    result.add(AssetKeyPartitionKey(parent_asset_key, parent_partition_key))
            else:
                result.add(AssetKeyPartitionKey(parent_asset_key))
        return result

    def get_parent_partition_keys_for_child(
        self, partition_key: Optional[str], parent_asset_key: AssetKey, child_asset_key: AssetKey
    ) -> Sequence[str]:
        """
        Converts a partition key from one asset to the corresponding partition keys in one of its
        parent assets. Uses the existing partition mapping between the child asset and the parent
        asset.
        Args:
            partition_key (Optional[str]): The partition key to convert.
            child_asset_key (AssetKey): The asset key of the child asset, which the provided
                partition key belongs to.
            parent_asset_key (AssetKey): The asset key of the parent asset. The provided partition
                key will be mapped to partitions within this asset.
        Returns:
            Sequence[str]: A list of the corresponding downstream partitions in child_asset_key that
                partition_key maps to.
        """
        partition_key = check.opt_str_param(partition_key, "partition_key")

        child_partitions_def = self.get_partitions_def(child_asset_key)
        parent_partitions_def = self.get_partitions_def(parent_asset_key)

        if parent_partitions_def is None:
            raise DagsterInvalidInvocationError(
                f"Asset key {parent_asset_key} is not partitioned. Cannot get partition keys."
            )

        partition_mapping = self.get_partition_mapping(child_asset_key, parent_asset_key)
        parent_partition_key_subset = partition_mapping.get_upstream_partitions_for_partitions(
            cast(PartitionsDefinition, child_partitions_def)
            .empty_subset()
            .with_partition_keys([partition_key])
            if partition_key
            else None,
            upstream_partitions_def=parent_partitions_def,
        )
        return list(parent_partition_key_subset.get_partition_keys())

    def has_non_source_parents(self, asset_key: AssetKey) -> bool:
        """Determines if an asset has any parents which are not source assets"""
        if asset_key in self._source_asset_keys:
            return False
        return bool(self.get_parents(asset_key) - self._source_asset_keys - {asset_key})

    def get_non_source_roots(self, asset_key: AssetKey) -> AbstractSet[AssetKey]:
        """Returns all assets upstream of the given asset which do not consume any other
        AssetsDefinitions (but may consume SourceAssets).
        """
        if not self.has_non_source_parents(asset_key):
            return {asset_key}
        return {
            key
            for key in self.upstream_key_iterator(asset_key)
            if not self.has_non_source_parents(key)
        }

    def is_non_observable_source_asset(self, asset_key: AssetKey) -> bool:
        return (
            asset_key in self.source_asset_keys
            and asset_key not in self.observable_source_asset_keys
        )

    def has_data_parents(self, asset_key: AssetKey) -> bool:
        if asset_key in self.source_asset_keys:
            return False
        return not all(
            self.is_non_observable_source_asset(parent_key)
            for parent_key in (self.get_parents(asset_key) - {asset_key})
        )

    def get_data_roots(self, asset_key: AssetKey) -> AbstractSet[AssetKey]:
        if not self.has_data_parents(asset_key):
            return {asset_key}
        return {
            key for key in self.upstream_key_iterator(asset_key) if not self.has_data_parents(key)
        }

    def upstream_key_iterator(self, asset_key: AssetKey) -> Iterator[AssetKey]:
        """Iterates through all asset keys which are upstream of the given key."""
        visited: Set[AssetKey] = set()
        queue = deque([asset_key])
        while queue:
            current_key = queue.popleft()
            if current_key in self._source_asset_keys:
                continue
            for parent_key in self.get_parents(current_key):
                if parent_key not in visited:
                    yield parent_key
                    queue.append(parent_key)
                    visited.add(parent_key)

    def get_required_multi_asset_keys(self, asset_key: AssetKey) -> AbstractSet[AssetKey]:
        """For a given asset_key, return the set of asset keys that must be materialized at the same time."""
        if self._required_multi_asset_sets_by_key is None:
            raise DagsterInvariantViolationError(
                "Required neighbor information not set when creating this AssetGraph"
            )
        if asset_key in self._required_multi_asset_sets_by_key:
            return self._required_multi_asset_sets_by_key[asset_key]
        return set()

    def toposort_asset_keys(self) -> Sequence[AbstractSet[AssetKey]]:
        return [
            {key for key in level} for level in toposort.toposort(self._asset_dep_graph["upstream"])
        ]

    def has_self_dependency(self, asset_key: AssetKey) -> bool:
        return asset_key in self.get_parents(asset_key)

    def bfs_filter_asset_partitions(
        self,
        condition_fn: Callable[
            [Iterable[AssetKeyPartitionKey], AbstractSet[AssetKeyPartitionKey]], bool
        ],
        initial_asset_partitions: Iterable[AssetKeyPartitionKey],
    ) -> AbstractSet[AssetKeyPartitionKey]:
        """
        Returns asset partitions within the graph that
        - Are >= initial_asset_partitions
        - Match the condition_fn
        - All of their ancestors >= initial_asset_partitions match the condition_fn
        Visits parents before children.

        When asset partitions are part of the same non-subsettable multi-asset, they're provided all
        at once to the condition_fn.
        """
        all_nodes = set(initial_asset_partitions)

        # invariant: we never consider an asset partition before considering its ancestors
        queue = ToposortedPriorityQueue(self, all_nodes)

        result: Set[AssetKeyPartitionKey] = set()

        while len(queue) > 0:
            candidates_unit = queue.dequeue()

            if condition_fn(candidates_unit, result):
                result.update(candidates_unit)

                for candidate in candidates_unit:
                    for child in self.get_children_partitions(
                        candidate.asset_key, candidate.partition_key
                    ):
                        if child not in all_nodes:
                            queue.enqueue(child)
                            all_nodes.add(child)

        return result

    def __hash__(self):
        return id(self)

    def __eq__(self, other):
        return self is other


class ToposortedPriorityQueue:
    """Queue that returns parents before their children"""

    @functools.total_ordering
    class QueueItem(NamedTuple):
        level: int
        partition_sort_key: Optional[float]
        multi_asset_partition: Iterable[AssetKeyPartitionKey]

        def __eq__(self, other):
            return self.level == other.level and self.partition_sort_key == other.partition_sort_key

        def __lt__(self, other):
            return self.level < other.level or (
                self.level == other.level
                and self.partition_sort_key is not None
                and self.partition_sort_key < other.partition_sort_key
            )

    def __init__(self, asset_graph: AssetGraph, items: Iterable[AssetKeyPartitionKey]):
        self._asset_graph = asset_graph
        toposorted_asset_keys = asset_graph.toposort_asset_keys()
        self._toposort_level_by_asset_key = {
            asset_key: i
            for i, asset_keys in enumerate(toposorted_asset_keys)
            for asset_key in asset_keys
        }
        self._heap = [self._queue_item(asset_partition) for asset_partition in items]
        heapify(self._heap)

    def enqueue(self, asset_partition: AssetKeyPartitionKey) -> None:
        heappush(self._heap, self._queue_item(asset_partition))

    def dequeue(self) -> Iterable[AssetKeyPartitionKey]:
        return heappop(self._heap).multi_asset_partition

    def _queue_item(self, asset_partition: AssetKeyPartitionKey):
        asset_key = asset_partition.asset_key

        required_multi_asset_keys = self._asset_graph.get_required_multi_asset_keys(asset_key) | {
            asset_key
        }
        level = max(
            self._toposort_level_by_asset_key[required_asset_key]
            for required_asset_key in required_multi_asset_keys
        )
        if self._asset_graph.has_self_dependency(asset_key):
            partitions_def = self._asset_graph.get_partitions_def(asset_key)
            if partitions_def is not None and isinstance(
                partitions_def, TimeWindowPartitionsDefinition
            ):
                partition_sort_key = (
                    cast(TimeWindowPartitionsDefinition, partitions_def)
                    .time_window_for_partition_key(cast(str, asset_partition.partition_key))
                    .start.timestamp()
                )
            else:
                check.failed("Assets with self-dependencies must have time-window partitions")
        else:
            partition_sort_key = None

        return ToposortedPriorityQueue.QueueItem(
            level,
            partition_sort_key,
            [
                AssetKeyPartitionKey(ak, asset_partition.partition_key)
                for ak in required_multi_asset_keys
            ],
        )

    def __len__(self) -> int:
        return len(self._heap)<|MERGE_RESOLUTION|>--- conflicted
+++ resolved
@@ -36,6 +36,7 @@
         self,
         asset_dep_graph: DependencyGraph,
         source_asset_keys: AbstractSet[AssetKey],
+        observable_source_asset_keys: AbstractSet[AssetKey],
         partitions_defs_by_key: Mapping[AssetKey, Optional[PartitionsDefinition]],
         partition_mappings_by_key: Mapping[AssetKey, Optional[Mapping[AssetKey, PartitionMapping]]],
         group_names_by_key: Mapping[AssetKey, Optional[str]],
@@ -44,6 +45,7 @@
     ):
         self._asset_dep_graph = asset_dep_graph
         self._source_asset_keys = source_asset_keys
+        self._observable_source_asset_keys = observable_source_asset_keys
         self._partitions_defs_by_key = partitions_defs_by_key
         self._partition_mappings_by_key = partition_mappings_by_key
         self._group_names_by_key = group_names_by_key
@@ -62,21 +64,9 @@
     def source_asset_keys(self):
         return self._source_asset_keys
 
-<<<<<<< HEAD
-class AssetGraph(NamedTuple):
-    asset_dep_graph: DependencyGraph
-    source_asset_keys: AbstractSet[AssetKey]
-    observable_source_asset_keys: AbstractSet[AssetKey]
-    partitions_defs_by_key: Mapping[AssetKey, Optional[PartitionsDefinition]]
-    partition_mappings_by_key: Mapping[AssetKey, Optional[Mapping[AssetKey, PartitionMapping]]]
-    group_names_by_key: Mapping[AssetKey, Optional[str]]
-    freshness_policies_by_key: Mapping[AssetKey, Optional[FreshnessPolicy]]
-    required_multi_asset_sets_by_key: Optional[Mapping[AssetKey, AbstractSet[AssetKey]]]
-=======
     @property
     def freshness_policies_by_key(self):
         return self._freshness_policies_by_key
->>>>>>> 3a11f32d
 
     @staticmethod
     def from_assets(all_assets: Sequence[Union[AssetsDefinition, SourceAsset]]) -> "AssetGraph":
@@ -123,71 +113,12 @@
             required_multi_asset_sets_by_key=required_multi_asset_sets_by_key,
         )
 
-<<<<<<< HEAD
-    @staticmethod
-    def from_external_assets(external_asset_nodes: Sequence["ExternalAssetNode"]) -> "AssetGraph":
-        upstream = {}
-        downstream = {}
-        source_asset_keys = set()
-        observable_source_asset_keys = set()
-        partitions_defs_by_key = {}
-        partition_mappings_by_key: Dict[AssetKey, Dict[AssetKey, PartitionMapping]] = defaultdict(
-            defaultdict
-        )
-        group_names_by_key = {}
-        freshness_policies_by_key = {}
-        asset_keys_by_atomic_execution_unit_id: Dict[str, Set[AssetKey]] = defaultdict(set)
-
-        for node in external_asset_nodes:
-            if node.is_source:
-                source_asset_keys.add(node.asset_key)
-                if node.is_observable:
-                    observable_source_asset_keys.add(node.asset_key)
-            upstream[node.asset_key] = {dep.upstream_asset_key for dep in node.dependencies}
-            downstream[node.asset_key] = {dep.downstream_asset_key for dep in node.depended_by}
-            for dep in node.dependencies:
-                if dep.partition_mapping is not None:
-                    partition_mappings_by_key[node.asset_key][
-                        dep.upstream_asset_key
-                    ] = dep.partition_mapping
-            partitions_defs_by_key[node.asset_key] = (
-                node.partitions_def_data.get_partitions_definition()
-                if node.partitions_def_data
-                else None
-            )
-            group_names_by_key[node.asset_key] = node.group_name
-            freshness_policies_by_key[node.asset_key] = node.freshness_policy
-
-            if node.atomic_execution_unit_id is not None:
-                asset_keys_by_atomic_execution_unit_id[node.atomic_execution_unit_id].add(
-                    node.asset_key
-                )
-
-        required_multi_asset_sets_by_key: Dict[AssetKey, AbstractSet[AssetKey]] = {}
-        for _, asset_keys in asset_keys_by_atomic_execution_unit_id.items():
-            if len(asset_keys) > 1:
-                for asset_key in asset_keys:
-                    required_multi_asset_sets_by_key[asset_key] = asset_keys
-
-        return AssetGraph(
-            asset_dep_graph={"upstream": upstream, "downstream": downstream},
-            source_asset_keys=source_asset_keys,
-            observable_source_asset_keys=observable_source_asset_keys,
-            partitions_defs_by_key=partitions_defs_by_key,
-            partition_mappings_by_key=partition_mappings_by_key,
-            group_names_by_key=group_names_by_key,
-            freshness_policies_by_key=freshness_policies_by_key,
-            required_multi_asset_sets_by_key=required_multi_asset_sets_by_key,
-        )
-
-=======
->>>>>>> 3a11f32d
     @property
     def all_asset_keys(self) -> AbstractSet[AssetKey]:
         return self._asset_dep_graph["upstream"].keys()
 
     def is_observable_source_asset(self, asset_key: AssetKey) -> bool:
-        return asset_key in self.observable_source_asset_keys
+        return asset_key in self._observable_source_asset_keys
 
     def get_partitions_def(self, asset_key: AssetKey) -> Optional[PartitionsDefinition]:
         return self._partitions_defs_by_key.get(asset_key)
@@ -351,7 +282,7 @@
     def is_non_observable_source_asset(self, asset_key: AssetKey) -> bool:
         return (
             asset_key in self.source_asset_keys
-            and asset_key not in self.observable_source_asset_keys
+            and asset_key not in self._observable_source_asset_keys
         )
 
     def has_data_parents(self, asset_key: AssetKey) -> bool:
