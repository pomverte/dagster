--- conflicted
+++ resolved
@@ -114,17 +114,6 @@
     return create_json_input(name)
 
 
-<<<<<<< HEAD
-=======
-def read_table_input(name, delimiter=',', **read_table_kwargs):
-    return create_dagster_pd_read_table_input(name, delimiter, **read_table_kwargs)
-
-
-def json_input(name):
-    return create_json_input(name)
-
-
->>>>>>> 1b84c453
 def parquet_output():
     return create_dagster_pd_parquet_output()
 
