--- conflicted
+++ resolved
@@ -158,11 +158,7 @@
     compute_kind="duckdb",
     group_name="analysis",
     deps=[joined_data],
-<<<<<<< HEAD
     auto_materialize_policy=dg.AutoMaterializePolicy.eager(), # need to adjust to declarative automation
-=======
-    automation_condition=dg.AutomationCondition.eager(),
->>>>>>> f2cea026
 )
 def monthly_sales_performance(
     context: dg.AssetExecutionContext, duckdb: DuckDBResource
